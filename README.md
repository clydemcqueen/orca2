# Orca2 #

Orca2 is a [ROS2](http://www.ros.org/) AUV (Autonomous Underwater Vehicle) based on the
[BlueRobotics BlueROV2](https://www.bluerobotics.com/store/rov/bluerov2/).

## Simulation

<<<<<<< HEAD
Orca2 runs in [Gazebo](http://gazebosim.org/), a SITL (software-in-the-loop) simulator.
Use the instructions below to install ROS, Gazebo and Orca2 on your desktop or laptop and run the simulation.
=======
Orca2 runs on Ubuntu 18.04 in [Gazebo](http://gazebosim.org/), a SITL (software-in-the-loop) simulator.
Installation instructions:
>>>>>>> 016603b5

* Install ROS2 Eloquent
[using these instructions](https://index.ros.org/doc/ros2/Installation/Eloquent/Linux-Install-Debians/).
Use the `ros-eloquent-desktop` option.

* Install Colcon (the build tool for ROS2)
[using these instructions](https://index.ros.org/doc/ros2/Tutorials/Colcon-Tutorial/).

* Install Gazebo v9:
~~~
sudo apt install gazebo9 libgazebo9 libgazebo9-dev
~~~

* Install these additional ROS2 packages:
~~~
sudo apt install ros-eloquent-cv-bridge ros-eloquent-camera-calibration-parsers ros-eloquent-camera-info-manager ros-eloquent-gazebo-ros-pkgs ros-eloquent-xacro
~~~

* Use your favorite Python package manager to install these Python packages:
~~~
pip3 install numpy transformations
~~~

* Build Orca2 (but not the orca_driver hardware interface):
~~~
mkdir -p ~/ros2/orca_ws/src
cd ~/ros2/orca_ws/src
git clone https://github.com/clydemcqueen/orca2.git
touch orca2/orca_driver/COLCON_IGNORE
git clone https://github.com/clydemcqueen/ukf.git
git clone https://github.com/ptrmu/fiducial_vlam.git
git clone https://github.com/ptrmu/ros2_shared.git
git clone https://github.com/clydemcqueen/sim_fiducial.git
git clone https://github.com/clydemcqueen/astar.git
cd ~/ros2/orca2_ws
source /opt/ros/eloquent/setup.bash
colcon build
~~~

* Run the simulation:
~~~
cd ~/ros2/orca_ws
source /opt/ros/eloquent/setup.bash
source install/local_setup.bash
export GAZEBO_MODEL_PATH=${PWD}/install/sim_fiducial/share/sim_fiducial/models
source /usr/share/gazebo/setup.sh
ros2 launch orca_gazebo sim_launch.py
~~~

A few of the XBox controls:
* window button: disarm (stop all thrusters, disable all buttons except "arm")
* menu button: arm (enable all buttons, go to ROV mode). Use the joystick to move around in ROV mode.
* A: go to ROV mode
* B: go to ROV mode, and hold depth using the barometer
* X: autonomously keep station at current pose
* Y: autonomously visit all markers in a random pattern

You can also use the ros2 action CLI to start missions. E.g., to visit all markers in sequence:
~~~
ros2 action send_goal /mission orca_msgs/action/Mission '{}'
~~~

To visit markers 1, 2 and 3 in random order:
~~~
ros2 action send_goal /mission orca_msgs/action/Mission '{marker_ids: [1, 2, 3], random: true}'
~~~

To keep station at the current pose (requires a good pose):
~~~
ros2 action send_goal /mission orca_msgs/action/Mission '{pose_targets: true, keep_station: true}'
~~~

To move through 4 poses:
~~~
ros2 action send_goal /mission orca_msgs/action/Mission '{pose_targets: true, poses: [ 
{position: {x: 6.5, y: 0.5, z: -0.5}, orientation: {x: 0, y: 0, z: 0, w: 1}},
{position: {x: 6.5, y: -0.5, z: -0.5}, orientation: {x: 0, y: 0, z: 0, w: 1}},
{position: {x: 6.5, y: 0.5, z: -0.5}, orientation: {x: 0, y: 0, z: 0, w: 1}},
{position: {x: 6.5, y: -0.5, z: -0.5}, orientation: {x: 0, y: 0, z: 0, w: 1}},
]}'
~~~

See Mission.action for more details.

Orca uses camera(s) and ArUco markers to localize.
Make sure the camera has a good view of a marker before starting a mission.
If the mission fails to start there might be no marker in view, or the closest marker might be too far away.

## Packages

Orca consists of 7 packages:
* `orca_msgs` defines custom messages
* `orca_description` provides the URDF file and an URDF parser
* `orca_driver` consists of 1 node:
  * `driver_node` must run on the sub hardware. It subscribes to `Control` messages and 
  publishes `Barometer` and `Driver` messages. This node can't be tested in simulation,
  so it is kept small as possible, with the least number of dependencies.
  * Depends on `orca_msgs`

* `orca_shared` contains various shared utilities.
  * Depends on `orca_msgs`

* `orca_filter` consists of 3 nodes:
  * `depth_node` subscribes to `Barometer` messages and publishes `Depth` messages
  * `fp_node` subscribes to observations and poses from `fiducial_vlam` and publishes `FiducialPoseStamped`
  * `filter_node` fuses `FiducialPoseStamped` and `Depth` measurements and publishes filtered `FiducialPoseStamped`  
  * Depends on `orca_description`
  * Depends on `orca_msgs`
  * Depends on `orca_shared`

* `orca_base` is the largest package, and consists of 2 primary nodes:
  * `auv_node` provides the `Mission` action server and runs autonomous missions, consuming `FiducialPoseStamped`
   messages and publishing `Control` messages
  * `rov_node` subscribes to `Joy` messages and publishes `Control` messages.
It also calls the `Mission` action server to start missions
  * There are several Python nodes that use `matplotlib` to graph various messages
  * Depends on `orca_description`
  * Depends on `orca_msgs`
  * Depends on `orca_shared`

* `orca_gazebo` provides a simulation environment, with plugins for thrusters, buoyancy and drag
  * Depends on `orca_description`
  * Depends on `orca_msgs`
  * Depends on `orca_shared`

## Hardware modifications

This is rough sketch of the hardware modifications I made to my 2017 BlueROV2. YMMV.

* Remove the Pixhawk and its UBEC
* Remove the Raspberry Pi and its UBEC
* Replace the Raspberry Pi camera with the BlueRobotics USB low-light camera
* Replace the R2 ESCs with BlueRobotics R3 ESCs
* Replace the 8-conductor tether with the BlueRobotics slim tether
* Install the UP Board and a 4A UBEC
* Install the Maestro and connect to UP via USB; set the jumper to isolate the Maestro power rail from USB-provide power
* Connect the Bar30 to the UP I2C and 3.3V power pins
* Connect the ESCs to the Maestro; cut the power wire on all but one ESC
* Connect the camera tilt servo to the Maestro
* Connect the lights signal wire to the Maestro; provide power and ground directly from the battery
* Connect the leak detector to a Maestro digital input
* Build a voltage divider to provide a voltage signal from the battery (0-17V) to a Maestro analog input (0-5V)
* Connect the camera to the UP Board<|MERGE_RESOLUTION|>--- conflicted
+++ resolved
@@ -5,13 +5,8 @@
 
 ## Simulation
 
-<<<<<<< HEAD
-Orca2 runs in [Gazebo](http://gazebosim.org/), a SITL (software-in-the-loop) simulator.
-Use the instructions below to install ROS, Gazebo and Orca2 on your desktop or laptop and run the simulation.
-=======
 Orca2 runs on Ubuntu 18.04 in [Gazebo](http://gazebosim.org/), a SITL (software-in-the-loop) simulator.
 Installation instructions:
->>>>>>> 016603b5
 
 * Install ROS2 Eloquent
 [using these instructions](https://index.ros.org/doc/ros2/Installation/Eloquent/Linux-Install-Debians/).
